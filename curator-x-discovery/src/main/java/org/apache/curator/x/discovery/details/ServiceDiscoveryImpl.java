--- conflicted
+++ resolved
@@ -69,11 +69,7 @@
         @Override
         public void stateChanged(CuratorFramework client, ConnectionState newState)
         {
-<<<<<<< HEAD
-            if ( newState == ConnectionState.RECONNECTED || newState == ConnectionState.CONNECTED )
-=======
             if ( (newState == ConnectionState.RECONNECTED) || (newState == ConnectionState.CONNECTED) )
->>>>>>> 94fce2ca
             {
                 try
                 {
@@ -115,12 +111,6 @@
     @Override
     public void start() throws Exception
     {
-<<<<<<< HEAD
-        try {
-    	    reRegisterServices();
-        } catch (Exception ex) {
-            log.error("Could not register instances", ex);
-=======
         try
         {
             reRegisterServices();
@@ -128,7 +118,6 @@
         catch ( KeeperException e )
         {
             log.error("Could not register instances - will try again later", e);
->>>>>>> 94fce2ca
         }
         client.getConnectionStateListenable().addListener(connectionStateListener);
     }
