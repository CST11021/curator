--- conflicted
+++ resolved
@@ -66,21 +66,10 @@
     {
         Lease lease = this.lease;
         Preconditions.checkState(lease != null, "Not acquired");
-<<<<<<< HEAD
 
-        try
-        {
-            lease.close();
-            watcherRemoveClient.removeWatchers();
-        }
-        finally
-        {
-            lease = null;
-        }
-=======
         this.lease = null;
         lease.close();
->>>>>>> d3bccce4
+        watcherRemoveClient.removeWatchers();
     }
 
     @Override
