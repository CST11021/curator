/*
 *
 *  Copyright 2011 Netflix, Inc.
 *
 *     Licensed under the Apache License, Version 2.0 (the "License");
 *     you may not use this file except in compliance with the License.
 *     You may obtain a copy of the License at
 *
 *         http://www.apache.org/licenses/LICENSE-2.0
 *
 *     Unless required by applicable law or agreed to in writing, software
 *     distributed under the License is distributed on an "AS IS" BASIS,
 *     WITHOUT WARRANTIES OR CONDITIONS OF ANY KIND, either express or implied.
 *     See the License for the specific language governing permissions and
 *     limitations under the License.
 *
 */
package com.netflix.curator.framework;

import com.netflix.curator.CuratorZookeeperClient;
import com.netflix.curator.framework.api.*;
import com.netflix.curator.framework.listen.Listenable;
import com.netflix.curator.framework.state.ConnectionStateListener;
import com.netflix.curator.utils.EnsurePath;
import java.io.Closeable;

/**
 * Zookeeper framework-style client
 */
public interface CuratorFramework extends Closeable
{
    /**
     * Start the client. Most mutator methods will not work until the client is started
     */
    public void     start();

    /**
     * Stop the client
     */
    public void     close();

    /**
     * Return true if the client is started, not closed, etc.
     *
     * @return true/false
     */
    public boolean  isStarted();

    /**
     * Start a create builder
     *
     * @return builder object
     */
    public CreateBuilder create();

    /**
     * Start a delete builder
     *
     * @return builder object
     */
    public DeleteBuilder delete();

    /**
     * Start an exists builder
     *
     * @return builder object
     */
    public ExistsBuilder checkExists();

    /**
     * Start a get data builder
     *
     * @return builder object
     */
    public GetDataBuilder getData();

    /**
     * Start a set data builder
     *
     * @return builder object
     */
    public SetDataBuilder setData();

    /**
     * Start a get children builder
     *
     * @return builder object
     */
    public GetChildrenBuilder getChildren();

    /**
     * Start a get ACL builder
     *
     * @return builder object
     */
    public GetACLBuilder getACL();

    /**
     * Start a set ACL builder
     *
     * @return builder object
     */
    public SetACLBuilder setACL();

<<<<<<< HEAD
        /**
=======
    /**
     * Start a transaction builder
     *
     * @return builder object
     */
    public CuratorTransaction inTransaction();

    /**
>>>>>>> a718c3ad
     * Perform a sync on the given path - syncs are always in the background
     *
     * @param path the path
     * @param backgroundContextObject optional context
     */
    public void     sync(String path, Object backgroundContextObject);

    /**
     * Returns the listenable interface for the Connect State
     *
     * @return listenable
     */
    public Listenable<ConnectionStateListener> getConnectionStateListenable();

    /**
     * Returns the listenable interface for events
     *
     * @return listenable
     */
    public Listenable<CuratorListener>         getCuratorListenable();

    /**
     * Returns the listenable interface for unhandled errors
     *
     * @return listenable
     */
    public Listenable<UnhandledErrorListener>  getUnhandledErrorListenable();

    /**
     * Returns a facade of the current instance that does _not_ automatically
     * pre-pend the namespace to all paths
     *
     * @return facade
     * @deprecated use {@link #usingNamespace} passing <code>null</code>
     */
    public CuratorFramework nonNamespaceView();

    /**
     * Returns a facade of the current instance that uses the specified namespace
     * or no namespace if <code>newNamespace</code> is <code>null</code>.
     *
     * @param newNamespace the new namespace or null for none
     * @return facade
     */
    public CuratorFramework usingNamespace(String newNamespace);

    /**
     * Return the current namespace or "" if none
     * @return namespace
     */
    public String getNamespace();

    /**
     * Return the managed zookeeper client
     *
     * @return client
     */
    public CuratorZookeeperClient getZookeeperClient();

    /**
     * Allocates an ensure path instance that is namespace aware
     *
     * @param path path to ensure
     * @return new EnsurePath instance
     */
    public EnsurePath    newNamespaceAwareEnsurePath(String path);
}<|MERGE_RESOLUTION|>--- conflicted
+++ resolved
@@ -102,18 +102,7 @@
      */
     public SetACLBuilder setACL();
 
-<<<<<<< HEAD
-        /**
-=======
     /**
-     * Start a transaction builder
-     *
-     * @return builder object
-     */
-    public CuratorTransaction inTransaction();
-
-    /**
->>>>>>> a718c3ad
      * Perform a sync on the given path - syncs are always in the background
      *
      * @param path the path
